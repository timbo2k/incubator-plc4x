<?xml version="1.0" encoding="UTF-8"?>
<!--

  Licensed to the Apache Software Foundation (ASF) under one or more
  contributor license agreements.  See the NOTICE file distributed with
  this work for additional information regarding copyright ownership.
  The ASF licenses this file to You under the Apache License, Version 2.0
  (the "License"); you may not use this file except in compliance with
  the License.  You may obtain a copy of the License at

      http://www.apache.org/licenses/LICENSE-2.0

  Unless required by applicable law or agreed to in writing, software
  distributed under the License is distributed on an "AS IS" BASIS,
  WITHOUT WARRANTIES OR CONDITIONS OF ANY KIND, either express or implied.
  See the License for the specific language governing permissions and
  limitations under the License.

-->
<project xmlns="http://maven.apache.org/POM/4.0.0" xmlns:xsi="http://www.w3.org/2001/XMLSchema-instance"
         xsi:schemaLocation="http://maven.apache.org/POM/4.0.0 http://maven.apache.org/xsd/maven-4.0.0.xsd">

  <modelVersion>4.0.0</modelVersion>

  <parent>
    <groupId>org.apache.plc4x</groupId>
    <artifactId>plc4x-parent</artifactId>
    <version>0.0.1-SNAPSHOT</version>
  </parent>

  <groupId>org.apache.plc4x.examples</groupId>
  <artifactId>examples</artifactId>
  <packaging>pom</packaging>

  <name>Examples</name>
  <description>Parent of all application example modules.</description>

  <modules>
    <module>azure</module>
    <module>dummy-driver</module>
    <module>hello-plc4x</module>
    <module>iot-factory</module>
    <module>iotree</module>
    <module>kafka-bridge</module>
    <module>plclogger</module>
<<<<<<< HEAD
=======
    <module>azure</module>
    <module>google</module>
>>>>>>> 42ddef97
  </modules>

  <dependencyManagement>
    <dependencies>
      <dependency>
        <groupId>ch.qos.logback</groupId>
        <artifactId>logback-core</artifactId>
        <version>${logback.version}</version>
        <scope>compile</scope>
      </dependency>
      <dependency>
        <groupId>ch.qos.logback</groupId>
        <artifactId>logback-classic</artifactId>
        <version>${logback.version}</version>
        <scope>compile</scope>
      </dependency>
    </dependencies>
  </dependencyManagement>

  <profiles>
    <profile>
      <id>build-executable-jars</id>
      <properties>
        <app.main.class>override-this-property-in-application-pom</app.main.class>
      </properties>
      <build>
        <plugins>
          <plugin>
            <groupId>org.apache.maven.plugins</groupId>
            <artifactId>maven-assembly-plugin</artifactId>
            <version>3.1.0</version>
            <executions>
              <execution>
                <id>create-no-deps-jar</id>
                <phase>package</phase>
                <goals>
                  <goal>single</goal>
                </goals>
                <configuration>
                  <finalName>${project.artifactId}-${project.version}</finalName>
                  <archive>
                    <manifest>
                      <mainClass>${app.main.class}</mainClass>
                    </manifest>
                  </archive>
                  <descriptorRefs>
                    <descriptorRef>jar-with-dependencies</descriptorRef>
                  </descriptorRefs>
                </configuration>
              </execution>
            </executions>
          </plugin>
        </plugins>
        <!--
          We don't want to build an assembly of this module, so we make sure "skipAssembly" is
          set to "true", but this configuration is not inherited.
        -->
        <pluginManagement>
          <plugins>
            <plugin>
              <groupId>org.apache.maven.plugins</groupId>
              <artifactId>maven-assembly-plugin</artifactId>
              <version>3.1.0</version>
              <inherited>false</inherited>
              <configuration>
                <skipAssembly>true</skipAssembly>
              </configuration>
            </plugin>
          </plugins>
        </pluginManagement>
      </build>
    </profile>
  </profiles>

</project><|MERGE_RESOLUTION|>--- conflicted
+++ resolved
@@ -38,16 +38,12 @@
   <modules>
     <module>azure</module>
     <module>dummy-driver</module>
+    <module>google</module>
     <module>hello-plc4x</module>
     <module>iot-factory</module>
     <module>iotree</module>
     <module>kafka-bridge</module>
     <module>plclogger</module>
-<<<<<<< HEAD
-=======
-    <module>azure</module>
-    <module>google</module>
->>>>>>> 42ddef97
   </modules>
 
   <dependencyManagement>
