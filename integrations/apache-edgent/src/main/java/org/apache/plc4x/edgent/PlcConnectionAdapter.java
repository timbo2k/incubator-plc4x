--- conflicted
+++ resolved
@@ -76,7 +76,6 @@
     public PlcConnectionAdapter(PlcConnection plcConnection) {
         this.plcConnection = plcConnection;
     }
-<<<<<<< HEAD
 
     public PlcConnectionAdapter(String plcConnectionUrl) {
         this.plcConnectionUrl = plcConnectionUrl;
@@ -88,93 +87,14 @@
                 plcConnection = new PlcDriverManager().getConnection(plcConnectionUrl);
             }
             return plcConnection;
-=======
-  }
-
-  @Override
-  public void close() throws Exception {
-    // only close a connection this instance created/connected
-    if (plcConnectionUrl != null && plcConnection != null) {
-      plcConnection.close();
-    }
-  }
-
-  <T> Supplier<T> newSupplier(Class<T> datatype, String addressStr) {
-    PlcConnectionAdapter.checkDatatype(datatype);
-    return new Supplier<T>() {
-      private static final long serialVersionUID = 1L;
-
-      @Override
-      public T get() {
-        PlcConnection connection = null;
-        Address address = null;
-        try {
-          connection = getConnection();
-          address = connection.parseAddress(addressStr);
-          PlcReader reader = connection.getReader().get();
-          PlcReadRequest readRequest = PlcConnectionAdapter.newPlcReadRequest(datatype, address);
-          return (T) reader.read(readRequest).get().getResponseItems().get(0).getValues().get(0);
-        }
-        catch (Exception e) {
-          logger.error("reading from plc device {} {} failed", connection, address, e);
-          return null;
-        }
-      }
-      
-    };
-  }
-
-  <T> Consumer<T> newConsumer(Class<T> datatype, String addressStr) {
-    PlcConnectionAdapter.checkDatatype(datatype);
-    return new Consumer<T>() {
-      private static final long serialVersionUID = 1L;
-
-      @Override
-      public void accept(T arg0) {
-        PlcConnection connection = null;
-        Address address = null;
-        try {
-          connection = getConnection();
-          address = connection.parseAddress(addressStr);
-          PlcWriter writer = connection.getWriter().get();
-          PlcWriteRequest writeReq = PlcConnectionAdapter.newPlcWriteRequest(address, arg0);
-          writer.write(writeReq).get();
-        }
-        catch (Exception e) {
-          logger.error("writing to plc device {} {} failed", connection, address, e);
-        }
-      }
-      
-    };
-  }
-  
-  <T> Consumer<JsonObject> newConsumer(Class<T> datatype, Function<JsonObject,String> addressFn, Function<JsonObject,T> valueFn) {
-    PlcConnectionAdapter.checkDatatype(datatype);
-    return new Consumer<JsonObject>() {
-      private static final long serialVersionUID = 1L;
-
-      @Override
-      public void accept(JsonObject jo) {
-        PlcConnection connection = null;
-        Address address = null;
-        try {
-          connection = getConnection();
-          String addressStr = addressFn.apply(jo);
-          address = connection.parseAddress(addressStr);
-          T value = valueFn.apply(jo);
-          PlcWriter writer = connection.getWriter().get();
-          PlcWriteRequest writeReq = newPlcWriteRequest(address, value);
-          writer.write(writeReq).get();
->>>>>>> 0a226103
         }
     }
 
     @Override
     public void close() throws Exception {
         // only close a connection this instance created/connected
-        if (plcConnectionUrl != null) {
-            if (plcConnection != null)
-                plcConnection.close();
+        if (plcConnectionUrl != null && plcConnection != null) {
+            plcConnection.close();
         }
     }
 
@@ -198,7 +118,6 @@
                     return null;
                 }
             }
-
         };
     }
 
